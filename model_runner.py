"""
Expense Predictor Script - model_runner.py

This script processes transaction data to train and evaluate multiple machine learning models. It predicts future transaction amounts for a specified future date. The predictions are saved as CSV files.

Usage:
    python model_runner.py [--future_date DD/MM/YYYY] [--excel_dir EXCEL_DIRECTORY] [--excel_file EXCEL_FILENAME] [--data_file DATA_FILE] [--log_dir LOG_DIRECTORY] [--output_dir OUTPUT_DIRECTORY] [--skip_confirmation]

Command-Line Arguments:
    --future_date        : (Optional) The future date for which you want to predict transaction amounts. Format: DD/MM/YYYY
    --excel_dir          : (Optional) The directory where the Excel file is located. Default: current directory
    --excel_file         : (Optional) The name of the Excel file containing additional data.
    --data_file          : (Optional) The path to the CSV file containing transaction data. Default: trandata.csv
    --log_dir            : (Optional) The directory where log files will be saved. Default: logs/
    --output_dir         : (Optional) The directory where prediction files will be saved. Default: current directory
    --skip_confirmation  : (Optional) Skip confirmation prompts for overwriting files. Useful for automated workflows.

Example:
    python model_runner.py --future_date 31/12/2025 --excel_dir ./data --excel_file transactions.xls --data_file ./trandata.csv

Example (automated mode, no prompts):
    python model_runner.py --future_date 31/12/2025 --data_file ./trandata.csv --skip_confirmation

Security Features:
    - Path validation to prevent path traversal attacks
    - File extension validation for CSV and Excel files
    - CSV injection prevention in output files
    - Automatic backups before overwriting existing files
    - User confirmation prompts for file overwrites (unless --skip_confirmation is used)

If no future date is provided, the script will use the last day of the current quarter. If no Excel file name is provided, the script will not use an Excel file.
"""

import pandas as pd
import numpy as np
from sklearn.linear_model import LinearRegression
from sklearn.tree import DecisionTreeRegressor
from sklearn.ensemble import RandomForestRegressor, GradientBoostingRegressor
from sklearn.metrics import mean_absolute_error, r2_score, mean_squared_error
from sklearn.model_selection import train_test_split
from helpers import preprocess_and_append_csv, prepare_future_dates, write_predictions, get_quarter_end_date
import argparse
from datetime import datetime
import os
import python_logging_framework as plog
import logging
from config import config
from security import (
    validate_file_path,
    validate_directory_path,
    ALLOWED_CSV_EXTENSIONS,
    ALLOWED_EXCEL_EXTENSIONS
)

# Get the directory where this script is located
SCRIPT_DIR = os.path.dirname(os.path.abspath(__file__))

<<<<<<< HEAD
# Set up command-line argument parsing
parser = argparse.ArgumentParser(description='Expense Predictor')
parser.add_argument('--future_date', type=str, help='Future date for prediction (e.g., 31/12/2025)')
parser.add_argument('--excel_dir', type=str, default='.', help='Directory where the Excel file is located')
parser.add_argument('--excel_file', type=str, help='Name of the Excel file containing additional data')
parser.add_argument('--data_file', type=str, default='trandata.csv', help='Path to the CSV file containing transaction data')
parser.add_argument('--log_dir', type=str, default='logs', help='Directory where log files will be saved')
parser.add_argument('--output_dir', type=str, default='.', help='Directory where prediction files will be saved')
parser.add_argument('--skip_confirmation', action='store_true', help='Skip confirmation prompts for overwriting files (useful for automation)')
parser.add_argument('--log-level', type=str, default=None, choices=['DEBUG','INFO','WARNING','ERROR','CRITICAL'], help='Logging level (overrides env and config)')
args = parser.parse_args()

# Validate and create log directory with security checks
try:
    log_dir_path_str = os.path.join(SCRIPT_DIR, args.log_dir) if not os.path.isabs(args.log_dir) else args.log_dir
    log_dir_path_obj = validate_directory_path(log_dir_path_str, create_if_missing=True)
    log_dir_path = str(log_dir_path_obj)
except (ValueError, FileNotFoundError) as e:
    print(f"Error: Invalid log directory path: {e}")
    exit(1)

# Determine log level string by priority: CLI arg -> env var -> config -> default
env_log = os.getenv('EXPENSE_PREDICTOR_LOG_LEVEL')
config_log = None
try:
    config_log = config.get('logging', {}).get('level')
except Exception:
    config_log = None

if args.log_level:
    log_level_str = args.log_level
elif env_log:
    log_level_str = env_log
elif config_log:
    log_level_str = config_log
else:
    log_level_str = 'INFO'

# Normalize and validate
accepted = ['DEBUG', 'INFO', 'WARNING', 'ERROR', 'CRITICAL']
if not isinstance(log_level_str, str) or log_level_str.upper() not in accepted:
    logging.warning(f"Invalid log level '{log_level_str}', defaulting to INFO")
    log_level_str = 'INFO'
else:
    log_level_str = log_level_str.upper()

# Convert to numeric level
log_level = getattr(logging, log_level_str, logging.INFO)

logger = plog.initialise_logger(
    script_name='model_runner.py',
    log_dir=log_dir_path,
    log_level=log_level
)

# Log startup chosen level
plog.log_info(logger, f"Log level set to: {log_level_str}")

if args.future_date:
    try:
        future_date = datetime.strptime(args.future_date, '%d/%m/%Y').strftime('%Y-%m-%d')
        future_date_for_function = datetime.strptime(args.future_date, '%d/%m/%Y').strftime('%d-%m-%Y')
    except ValueError:
        plog.log_error(logger, "Incorrect date format, should be DD/MM/YYYY")
        raise
else:
    current_date = datetime.now()
    future_date = get_quarter_end_date(current_date).strftime('%Y-%m-%d')
    future_date_for_function = get_quarter_end_date(current_date).strftime('%d-%m-%Y')
=======

def parse_args(args=None):
    """
    Parse command-line arguments for the expense predictor.

    Args:
        args: Optional list of arguments to parse. If None, uses sys.argv.

    Returns:
        argparse.Namespace: Parsed arguments object.
    """
    parser = argparse.ArgumentParser(description='Expense Predictor')
    parser.add_argument('--future_date', type=str, help='Future date for prediction (e.g., 31/12/2025)')
    parser.add_argument('--excel_dir', type=str, default='.', help='Directory where the Excel file is located')
    parser.add_argument('--excel_file', type=str, help='Name of the Excel file containing additional data')
    parser.add_argument('--data_file', type=str, default='trandata.csv', help='Path to the CSV file containing transaction data')
    parser.add_argument('--log_dir', type=str, default='logs', help='Directory where log files will be saved')
    parser.add_argument('--output_dir', type=str, default='.', help='Directory where prediction files will be saved')
    parser.add_argument('--skip_confirmation', action='store_true', help='Skip confirmation prompts for overwriting files (useful for automation)')
    return parser.parse_args(args)


def get_future_date(future_date_arg, logger):
    """
    Get the future date for predictions.

    Args:
        future_date_arg: Date string in DD/MM/YYYY format or None.
        logger: Logger instance.

    Returns:
        str: Future date in DD-MM-YYYY format for predictions.
    """
    if future_date_arg:
        try:
            future_date_for_function = datetime.strptime(future_date_arg, '%d/%m/%Y').strftime('%d-%m-%Y')
        except ValueError:
            plog.log_error(logger, "Incorrect date format, should be DD/MM/YYYY")
            raise
    else:
        current_date = datetime.now()
        future_date_for_function = get_quarter_end_date(current_date).strftime('%d-%m-%Y')

    return future_date_for_function


def get_excel_path(excel_dir, excel_file, logger):
    """
    Validate and get Excel file path.

    Args:
        excel_dir: Directory containing Excel file.
        excel_file: Excel filename or None.
        logger: Logger instance.

    Returns:
        str: Validated Excel file path or None.
    """
    if not excel_file:
        return None
>>>>>>> 0cb0b9c4

    try:
        excel_dir_path = validate_directory_path(excel_dir, must_exist=True, logger=logger)
        excel_file_str = os.path.join(str(excel_dir_path), excel_file)
        excel_file_path = validate_file_path(
            excel_file_str,
            allowed_extensions=ALLOWED_EXCEL_EXTENSIONS,
            must_exist=True,
            logger=logger
        )
        return str(excel_file_path)
    except (ValueError, FileNotFoundError) as e:
        plog.log_error(logger, f"Invalid Excel file path: {e}")
        raise


def get_data_file_path(data_file, logger):
    """
    Validate and get data file path.

    Args:
        data_file: Path to CSV data file.
        logger: Logger instance.

    Returns:
        str: Validated data file path.
    """
    try:
        if os.path.isabs(data_file):
            data_file_str = data_file
        else:
            data_file_str = os.path.join(SCRIPT_DIR, data_file)

        data_file_path = validate_file_path(
            data_file_str,
            allowed_extensions=ALLOWED_CSV_EXTENSIONS,
            must_exist=True,
            logger=logger
        )
        return str(data_file_path)
    except (ValueError, FileNotFoundError) as e:
        plog.log_error(logger, f"Invalid data file path: {e}")
        raise


def train_and_evaluate_models(X_train, X_test, y_train, y_test, X, y, future_date_for_function, output_dir, skip_confirmation, logger):
    """
    Train and evaluate all ML models, then generate predictions.

    Args:
        X_train: Training features.
        X_test: Test features.
        y_train: Training labels.
        y_test: Test labels.
        X: Full dataset features.
        y: Full dataset labels.
        future_date_for_function: Future date for predictions.
        output_dir: Directory to save predictions.
        skip_confirmation: Whether to skip file overwrite confirmations.
        logger: Logger instance.
    """
    TRANSACTION_AMOUNT_LABEL = 'Tran Amt'

    # Dictionary of models to train and evaluate.
    models = {
        "Linear Regression": LinearRegression(),
        "Decision Tree": DecisionTreeRegressor(
            max_depth=config['decision_tree']['max_depth'],
            min_samples_split=config['decision_tree']['min_samples_split'],
            min_samples_leaf=config['decision_tree']['min_samples_leaf'],
            ccp_alpha=config['decision_tree']['ccp_alpha'],
            random_state=config['decision_tree']['random_state']
        ),
        "Random Forest": RandomForestRegressor(
            n_estimators=config['random_forest']['n_estimators'],
            max_depth=config['random_forest']['max_depth'],
            min_samples_split=config['random_forest']['min_samples_split'],
            min_samples_leaf=config['random_forest']['min_samples_leaf'],
            max_features=config['random_forest']['max_features'],
            ccp_alpha=config['random_forest']['ccp_alpha'],
            random_state=config['random_forest']['random_state']
        ),
        "Gradient Boosting": GradientBoostingRegressor(
            n_estimators=config['gradient_boosting']['n_estimators'],
            learning_rate=config['gradient_boosting']['learning_rate'],
            max_depth=config['gradient_boosting']['max_depth'],
            min_samples_split=config['gradient_boosting']['min_samples_split'],
            min_samples_leaf=config['gradient_boosting']['min_samples_leaf'],
            max_features=config['gradient_boosting']['max_features'],
            random_state=config['gradient_boosting']['random_state']
        ),
    }

    # Train, evaluate, and predict for each model
    for model_name, model in models.items():
        plog.log_info(logger, f"--- {model_name} ---")

        # Fit the model on training data
        model.fit(X_train, y_train)

        # Predict on both training and test sets
        y_train_pred = model.predict(X_train)
        y_test_pred = model.predict(X_test)

        # Calculate and log metrics
        train_rmse = np.sqrt(mean_squared_error(y_train, y_train_pred))
        train_mae = mean_absolute_error(y_train, y_train_pred)
        train_r2 = r2_score(y_train, y_train_pred)

        test_rmse = np.sqrt(mean_squared_error(y_test, y_test_pred))
        test_mae = mean_absolute_error(y_test, y_test_pred)
        test_r2 = r2_score(y_test, y_test_pred)

        plog.log_info(logger, "Training Set Performance:")
        plog.log_info(logger, f"  RMSE: {train_rmse:.2f}")
        plog.log_info(logger, f"  MAE: {train_mae:.2f}")
        plog.log_info(logger, f"  R-squared: {train_r2:.4f}")

        plog.log_info(logger, "Test Set Performance:")
        plog.log_info(logger, f"  RMSE: {test_rmse:.2f}")
        plog.log_info(logger, f"  MAE: {test_mae:.2f}")
        plog.log_info(logger, f"  R-squared: {test_r2:.4f}")

        # Retrain on full dataset and make predictions
        plog.log_info(logger, f"Retraining {model_name} on full dataset for production predictions")
        model.fit(X, y)

        future_df, future_dates = prepare_future_dates(future_date_for_function)
        future_df = future_df.reindex(columns=X_train.columns, fill_value=0)
        y_predict = model.predict(future_df)
        y_predict = np.round(y_predict, 2)

        # Save predictions
        predicted_df = pd.DataFrame({'Date': future_dates, f'Predicted {TRANSACTION_AMOUNT_LABEL}': y_predict})
        output_filename = f'future_predictions_{model_name.replace(" ", "_").lower()}.csv'
        output_path = os.path.join(output_dir, output_filename)
        write_predictions(predicted_df, output_path, logger=logger, skip_confirmation=skip_confirmation)


def main(args=None):
    """
    Main entry point for the expense predictor CLI.

    Args:
        args: Optional list of command-line arguments. If None, uses sys.argv.

    Returns:
        int: Exit code (0 for success, 1 for error).
    """
    # Parse arguments
    parsed_args = parse_args(args)

    # Validate and create log directory with security checks
    try:
        log_dir_path_str = os.path.join(SCRIPT_DIR, parsed_args.log_dir) if not os.path.isabs(parsed_args.log_dir) else parsed_args.log_dir
        log_dir_path_obj = validate_directory_path(log_dir_path_str, create_if_missing=True)
        log_dir_path = str(log_dir_path_obj)
    except (ValueError, FileNotFoundError) as e:
        print(f"Error: Invalid log directory path: {e}")
        return 1

    logger = plog.initialise_logger(
        script_name='model_runner.py',
        log_dir=log_dir_path,
        log_level=logging.INFO
    )

    # Get future date for predictions
    future_date_for_function = get_future_date(parsed_args.future_date, logger)

    # Get Excel file path (if provided)
    excel_path = get_excel_path(parsed_args.excel_dir, parsed_args.excel_file, logger)

    # Get and validate data file path
    file_path = get_data_file_path(parsed_args.data_file, logger)

    # Preprocess data
    X, y, _ = preprocess_and_append_csv(file_path, excel_path=excel_path, logger=logger)

    # Split data into training and test sets
    test_size = config['model_evaluation']['test_size']
    random_state = config['model_evaluation']['random_state']
    X_train, X_test, y_train, y_test = train_test_split(X, y, test_size=test_size, shuffle=False, random_state=random_state)

    plog.log_info(logger, f"Data split: {len(X_train)} training samples, {len(X_test)} test samples")

    # Validate and create output directory
    try:
        if os.path.isabs(parsed_args.output_dir):
            output_dir_str = parsed_args.output_dir
        else:
            output_dir_str = os.path.join(SCRIPT_DIR, parsed_args.output_dir)

        output_dir_path = validate_directory_path(
            output_dir_str,
            create_if_missing=True,
            logger=logger
        )
        output_dir = str(output_dir_path)
    except (ValueError, FileNotFoundError) as e:
        plog.log_error(logger, f"Invalid output directory path: {e}")
        raise

    # Train and evaluate all models
    train_and_evaluate_models(
        X_train, X_test, y_train, y_test, X, y,
        future_date_for_function, output_dir,
        parsed_args.skip_confirmation, logger
    )

    return 0


if __name__ == '__main__':
    exit(main())
<|MERGE_RESOLUTION|>--- conflicted
+++ resolved
@@ -1,404 +1,341 @@
-"""
-Expense Predictor Script - model_runner.py
-
-This script processes transaction data to train and evaluate multiple machine learning models. It predicts future transaction amounts for a specified future date. The predictions are saved as CSV files.
-
-Usage:
-    python model_runner.py [--future_date DD/MM/YYYY] [--excel_dir EXCEL_DIRECTORY] [--excel_file EXCEL_FILENAME] [--data_file DATA_FILE] [--log_dir LOG_DIRECTORY] [--output_dir OUTPUT_DIRECTORY] [--skip_confirmation]
-
-Command-Line Arguments:
-    --future_date        : (Optional) The future date for which you want to predict transaction amounts. Format: DD/MM/YYYY
-    --excel_dir          : (Optional) The directory where the Excel file is located. Default: current directory
-    --excel_file         : (Optional) The name of the Excel file containing additional data.
-    --data_file          : (Optional) The path to the CSV file containing transaction data. Default: trandata.csv
-    --log_dir            : (Optional) The directory where log files will be saved. Default: logs/
-    --output_dir         : (Optional) The directory where prediction files will be saved. Default: current directory
-    --skip_confirmation  : (Optional) Skip confirmation prompts for overwriting files. Useful for automated workflows.
-
-Example:
-    python model_runner.py --future_date 31/12/2025 --excel_dir ./data --excel_file transactions.xls --data_file ./trandata.csv
-
-Example (automated mode, no prompts):
-    python model_runner.py --future_date 31/12/2025 --data_file ./trandata.csv --skip_confirmation
-
-Security Features:
-    - Path validation to prevent path traversal attacks
-    - File extension validation for CSV and Excel files
-    - CSV injection prevention in output files
-    - Automatic backups before overwriting existing files
-    - User confirmation prompts for file overwrites (unless --skip_confirmation is used)
-
-If no future date is provided, the script will use the last day of the current quarter. If no Excel file name is provided, the script will not use an Excel file.
-"""
-
-import pandas as pd
-import numpy as np
-from sklearn.linear_model import LinearRegression
-from sklearn.tree import DecisionTreeRegressor
-from sklearn.ensemble import RandomForestRegressor, GradientBoostingRegressor
-from sklearn.metrics import mean_absolute_error, r2_score, mean_squared_error
-from sklearn.model_selection import train_test_split
-from helpers import preprocess_and_append_csv, prepare_future_dates, write_predictions, get_quarter_end_date
-import argparse
-from datetime import datetime
-import os
-import python_logging_framework as plog
-import logging
-from config import config
-from security import (
-    validate_file_path,
-    validate_directory_path,
-    ALLOWED_CSV_EXTENSIONS,
-    ALLOWED_EXCEL_EXTENSIONS
-)
-
-# Get the directory where this script is located
-SCRIPT_DIR = os.path.dirname(os.path.abspath(__file__))
-
-<<<<<<< HEAD
-# Set up command-line argument parsing
-parser = argparse.ArgumentParser(description='Expense Predictor')
-parser.add_argument('--future_date', type=str, help='Future date for prediction (e.g., 31/12/2025)')
-parser.add_argument('--excel_dir', type=str, default='.', help='Directory where the Excel file is located')
-parser.add_argument('--excel_file', type=str, help='Name of the Excel file containing additional data')
-parser.add_argument('--data_file', type=str, default='trandata.csv', help='Path to the CSV file containing transaction data')
-parser.add_argument('--log_dir', type=str, default='logs', help='Directory where log files will be saved')
-parser.add_argument('--output_dir', type=str, default='.', help='Directory where prediction files will be saved')
-parser.add_argument('--skip_confirmation', action='store_true', help='Skip confirmation prompts for overwriting files (useful for automation)')
-parser.add_argument('--log-level', type=str, default=None, choices=['DEBUG','INFO','WARNING','ERROR','CRITICAL'], help='Logging level (overrides env and config)')
-args = parser.parse_args()
-
-# Validate and create log directory with security checks
-try:
-    log_dir_path_str = os.path.join(SCRIPT_DIR, args.log_dir) if not os.path.isabs(args.log_dir) else args.log_dir
-    log_dir_path_obj = validate_directory_path(log_dir_path_str, create_if_missing=True)
-    log_dir_path = str(log_dir_path_obj)
-except (ValueError, FileNotFoundError) as e:
-    print(f"Error: Invalid log directory path: {e}")
-    exit(1)
-
-# Determine log level string by priority: CLI arg -> env var -> config -> default
-env_log = os.getenv('EXPENSE_PREDICTOR_LOG_LEVEL')
-config_log = None
-try:
-    config_log = config.get('logging', {}).get('level')
-except Exception:
-    config_log = None
-
-if args.log_level:
-    log_level_str = args.log_level
-elif env_log:
-    log_level_str = env_log
-elif config_log:
-    log_level_str = config_log
-else:
-    log_level_str = 'INFO'
-
-# Normalize and validate
-accepted = ['DEBUG', 'INFO', 'WARNING', 'ERROR', 'CRITICAL']
-if not isinstance(log_level_str, str) or log_level_str.upper() not in accepted:
-    logging.warning(f"Invalid log level '{log_level_str}', defaulting to INFO")
-    log_level_str = 'INFO'
-else:
-    log_level_str = log_level_str.upper()
-
-# Convert to numeric level
-log_level = getattr(logging, log_level_str, logging.INFO)
-
-logger = plog.initialise_logger(
-    script_name='model_runner.py',
-    log_dir=log_dir_path,
-    log_level=log_level
-)
-
-# Log startup chosen level
-plog.log_info(logger, f"Log level set to: {log_level_str}")
-
-if args.future_date:
-    try:
-        future_date = datetime.strptime(args.future_date, '%d/%m/%Y').strftime('%Y-%m-%d')
-        future_date_for_function = datetime.strptime(args.future_date, '%d/%m/%Y').strftime('%d-%m-%Y')
-    except ValueError:
-        plog.log_error(logger, "Incorrect date format, should be DD/MM/YYYY")
-        raise
-else:
-    current_date = datetime.now()
-    future_date = get_quarter_end_date(current_date).strftime('%Y-%m-%d')
-    future_date_for_function = get_quarter_end_date(current_date).strftime('%d-%m-%Y')
-=======
-
-def parse_args(args=None):
-    """
-    Parse command-line arguments for the expense predictor.
-
-    Args:
-        args: Optional list of arguments to parse. If None, uses sys.argv.
-
-    Returns:
-        argparse.Namespace: Parsed arguments object.
-    """
-    parser = argparse.ArgumentParser(description='Expense Predictor')
-    parser.add_argument('--future_date', type=str, help='Future date for prediction (e.g., 31/12/2025)')
-    parser.add_argument('--excel_dir', type=str, default='.', help='Directory where the Excel file is located')
-    parser.add_argument('--excel_file', type=str, help='Name of the Excel file containing additional data')
-    parser.add_argument('--data_file', type=str, default='trandata.csv', help='Path to the CSV file containing transaction data')
-    parser.add_argument('--log_dir', type=str, default='logs', help='Directory where log files will be saved')
-    parser.add_argument('--output_dir', type=str, default='.', help='Directory where prediction files will be saved')
-    parser.add_argument('--skip_confirmation', action='store_true', help='Skip confirmation prompts for overwriting files (useful for automation)')
-    return parser.parse_args(args)
-
-
-def get_future_date(future_date_arg, logger):
-    """
-    Get the future date for predictions.
-
-    Args:
-        future_date_arg: Date string in DD/MM/YYYY format or None.
-        logger: Logger instance.
-
-    Returns:
-        str: Future date in DD-MM-YYYY format for predictions.
-    """
-    if future_date_arg:
-        try:
-            future_date_for_function = datetime.strptime(future_date_arg, '%d/%m/%Y').strftime('%d-%m-%Y')
-        except ValueError:
-            plog.log_error(logger, "Incorrect date format, should be DD/MM/YYYY")
-            raise
-    else:
-        current_date = datetime.now()
-        future_date_for_function = get_quarter_end_date(current_date).strftime('%d-%m-%Y')
-
-    return future_date_for_function
-
-
-def get_excel_path(excel_dir, excel_file, logger):
-    """
-    Validate and get Excel file path.
-
-    Args:
-        excel_dir: Directory containing Excel file.
-        excel_file: Excel filename or None.
-        logger: Logger instance.
-
-    Returns:
-        str: Validated Excel file path or None.
-    """
-    if not excel_file:
-        return None
->>>>>>> 0cb0b9c4
-
-    try:
-        excel_dir_path = validate_directory_path(excel_dir, must_exist=True, logger=logger)
-        excel_file_str = os.path.join(str(excel_dir_path), excel_file)
-        excel_file_path = validate_file_path(
-            excel_file_str,
-            allowed_extensions=ALLOWED_EXCEL_EXTENSIONS,
-            must_exist=True,
-            logger=logger
-        )
-        return str(excel_file_path)
-    except (ValueError, FileNotFoundError) as e:
-        plog.log_error(logger, f"Invalid Excel file path: {e}")
-        raise
-
-
-def get_data_file_path(data_file, logger):
-    """
-    Validate and get data file path.
-
-    Args:
-        data_file: Path to CSV data file.
-        logger: Logger instance.
-
-    Returns:
-        str: Validated data file path.
-    """
-    try:
-        if os.path.isabs(data_file):
-            data_file_str = data_file
-        else:
-            data_file_str = os.path.join(SCRIPT_DIR, data_file)
-
-        data_file_path = validate_file_path(
-            data_file_str,
-            allowed_extensions=ALLOWED_CSV_EXTENSIONS,
-            must_exist=True,
-            logger=logger
-        )
-        return str(data_file_path)
-    except (ValueError, FileNotFoundError) as e:
-        plog.log_error(logger, f"Invalid data file path: {e}")
-        raise
-
-
-def train_and_evaluate_models(X_train, X_test, y_train, y_test, X, y, future_date_for_function, output_dir, skip_confirmation, logger):
-    """
-    Train and evaluate all ML models, then generate predictions.
-
-    Args:
-        X_train: Training features.
-        X_test: Test features.
-        y_train: Training labels.
-        y_test: Test labels.
-        X: Full dataset features.
-        y: Full dataset labels.
-        future_date_for_function: Future date for predictions.
-        output_dir: Directory to save predictions.
-        skip_confirmation: Whether to skip file overwrite confirmations.
-        logger: Logger instance.
-    """
-    TRANSACTION_AMOUNT_LABEL = 'Tran Amt'
-
-    # Dictionary of models to train and evaluate.
-    models = {
-        "Linear Regression": LinearRegression(),
-        "Decision Tree": DecisionTreeRegressor(
-            max_depth=config['decision_tree']['max_depth'],
-            min_samples_split=config['decision_tree']['min_samples_split'],
-            min_samples_leaf=config['decision_tree']['min_samples_leaf'],
-            ccp_alpha=config['decision_tree']['ccp_alpha'],
-            random_state=config['decision_tree']['random_state']
-        ),
-        "Random Forest": RandomForestRegressor(
-            n_estimators=config['random_forest']['n_estimators'],
-            max_depth=config['random_forest']['max_depth'],
-            min_samples_split=config['random_forest']['min_samples_split'],
-            min_samples_leaf=config['random_forest']['min_samples_leaf'],
-            max_features=config['random_forest']['max_features'],
-            ccp_alpha=config['random_forest']['ccp_alpha'],
-            random_state=config['random_forest']['random_state']
-        ),
-        "Gradient Boosting": GradientBoostingRegressor(
-            n_estimators=config['gradient_boosting']['n_estimators'],
-            learning_rate=config['gradient_boosting']['learning_rate'],
-            max_depth=config['gradient_boosting']['max_depth'],
-            min_samples_split=config['gradient_boosting']['min_samples_split'],
-            min_samples_leaf=config['gradient_boosting']['min_samples_leaf'],
-            max_features=config['gradient_boosting']['max_features'],
-            random_state=config['gradient_boosting']['random_state']
-        ),
-    }
-
-    # Train, evaluate, and predict for each model
-    for model_name, model in models.items():
-        plog.log_info(logger, f"--- {model_name} ---")
-
-        # Fit the model on training data
-        model.fit(X_train, y_train)
-
-        # Predict on both training and test sets
-        y_train_pred = model.predict(X_train)
-        y_test_pred = model.predict(X_test)
-
-        # Calculate and log metrics
-        train_rmse = np.sqrt(mean_squared_error(y_train, y_train_pred))
-        train_mae = mean_absolute_error(y_train, y_train_pred)
-        train_r2 = r2_score(y_train, y_train_pred)
-
-        test_rmse = np.sqrt(mean_squared_error(y_test, y_test_pred))
-        test_mae = mean_absolute_error(y_test, y_test_pred)
-        test_r2 = r2_score(y_test, y_test_pred)
-
-        plog.log_info(logger, "Training Set Performance:")
-        plog.log_info(logger, f"  RMSE: {train_rmse:.2f}")
-        plog.log_info(logger, f"  MAE: {train_mae:.2f}")
-        plog.log_info(logger, f"  R-squared: {train_r2:.4f}")
-
-        plog.log_info(logger, "Test Set Performance:")
-        plog.log_info(logger, f"  RMSE: {test_rmse:.2f}")
-        plog.log_info(logger, f"  MAE: {test_mae:.2f}")
-        plog.log_info(logger, f"  R-squared: {test_r2:.4f}")
-
-        # Retrain on full dataset and make predictions
-        plog.log_info(logger, f"Retraining {model_name} on full dataset for production predictions")
-        model.fit(X, y)
-
-        future_df, future_dates = prepare_future_dates(future_date_for_function)
-        future_df = future_df.reindex(columns=X_train.columns, fill_value=0)
-        y_predict = model.predict(future_df)
-        y_predict = np.round(y_predict, 2)
-
-        # Save predictions
-        predicted_df = pd.DataFrame({'Date': future_dates, f'Predicted {TRANSACTION_AMOUNT_LABEL}': y_predict})
-        output_filename = f'future_predictions_{model_name.replace(" ", "_").lower()}.csv'
-        output_path = os.path.join(output_dir, output_filename)
-        write_predictions(predicted_df, output_path, logger=logger, skip_confirmation=skip_confirmation)
-
-
-def main(args=None):
-    """
-    Main entry point for the expense predictor CLI.
-
-    Args:
-        args: Optional list of command-line arguments. If None, uses sys.argv.
-
-    Returns:
-        int: Exit code (0 for success, 1 for error).
-    """
-    # Parse arguments
-    parsed_args = parse_args(args)
-
-    # Validate and create log directory with security checks
-    try:
-        log_dir_path_str = os.path.join(SCRIPT_DIR, parsed_args.log_dir) if not os.path.isabs(parsed_args.log_dir) else parsed_args.log_dir
-        log_dir_path_obj = validate_directory_path(log_dir_path_str, create_if_missing=True)
-        log_dir_path = str(log_dir_path_obj)
-    except (ValueError, FileNotFoundError) as e:
-        print(f"Error: Invalid log directory path: {e}")
-        return 1
-
-    logger = plog.initialise_logger(
-        script_name='model_runner.py',
-        log_dir=log_dir_path,
-        log_level=logging.INFO
-    )
-
-    # Get future date for predictions
-    future_date_for_function = get_future_date(parsed_args.future_date, logger)
-
-    # Get Excel file path (if provided)
-    excel_path = get_excel_path(parsed_args.excel_dir, parsed_args.excel_file, logger)
-
-    # Get and validate data file path
-    file_path = get_data_file_path(parsed_args.data_file, logger)
-
-    # Preprocess data
-    X, y, _ = preprocess_and_append_csv(file_path, excel_path=excel_path, logger=logger)
-
-    # Split data into training and test sets
-    test_size = config['model_evaluation']['test_size']
-    random_state = config['model_evaluation']['random_state']
-    X_train, X_test, y_train, y_test = train_test_split(X, y, test_size=test_size, shuffle=False, random_state=random_state)
-
-    plog.log_info(logger, f"Data split: {len(X_train)} training samples, {len(X_test)} test samples")
-
-    # Validate and create output directory
-    try:
-        if os.path.isabs(parsed_args.output_dir):
-            output_dir_str = parsed_args.output_dir
-        else:
-            output_dir_str = os.path.join(SCRIPT_DIR, parsed_args.output_dir)
-
-        output_dir_path = validate_directory_path(
-            output_dir_str,
-            create_if_missing=True,
-            logger=logger
-        )
-        output_dir = str(output_dir_path)
-    except (ValueError, FileNotFoundError) as e:
-        plog.log_error(logger, f"Invalid output directory path: {e}")
-        raise
-
-    # Train and evaluate all models
-    train_and_evaluate_models(
-        X_train, X_test, y_train, y_test, X, y,
-        future_date_for_function, output_dir,
-        parsed_args.skip_confirmation, logger
-    )
-
-    return 0
-
-
-if __name__ == '__main__':
-    exit(main())
+"""
+Expense Predictor Script - model_runner.py
+
+This script processes transaction data to train and evaluate multiple machine learning models. It predicts future transaction amounts for a specified future date. The predictions are saved as CSV files.
+
+Usage:
+    python model_runner.py [--future_date DD/MM/YYYY] [--excel_dir EXCEL_DIRECTORY] [--excel_file EXCEL_FILENAME] [--data_file DATA_FILE] [--log_dir LOG_DIRECTORY] [--output_dir OUTPUT_DIRECTORY] [--skip_confirmation]
+
+Command-Line Arguments:
+    --future_date        : (Optional) The future date for which you want to predict transaction amounts. Format: DD/MM/YYYY
+    --excel_dir          : (Optional) The directory where the Excel file is located. Default: current directory
+    --excel_file         : (Optional) The name of the Excel file containing additional data.
+    --data_file          : (Optional) The path to the CSV file containing transaction data. Default: trandata.csv
+    --log_dir            : (Optional) The directory where log files will be saved. Default: logs/
+    --output_dir         : (Optional) The directory where prediction files will be saved. Default: current directory
+    --skip_confirmation  : (Optional) Skip confirmation prompts for overwriting files. Useful for automated workflows.
+
+Example:
+    python model_runner.py --future_date 31/12/2025 --excel_dir ./data --excel_file transactions.xls --data_file ./trandata.csv
+
+Example (automated mode, no prompts):
+    python model_runner.py --future_date 31/12/2025 --data_file ./trandata.csv --skip_confirmation
+
+Security Features:
+    - Path validation to prevent path traversal attacks
+    - File extension validation for CSV and Excel files
+    - CSV injection prevention in output files
+    - Automatic backups before overwriting existing files
+    - User confirmation prompts for file overwrites (unless --skip_confirmation is used)
+
+If no future date is provided, the script will use the last day of the current quarter. If no Excel file name is provided, the script will not use an Excel file.
+"""
+
+import pandas as pd
+import numpy as np
+from sklearn.linear_model import LinearRegression
+from sklearn.tree import DecisionTreeRegressor
+from sklearn.ensemble import RandomForestRegressor, GradientBoostingRegressor
+from sklearn.metrics import mean_absolute_error, r2_score, mean_squared_error
+from sklearn.model_selection import train_test_split
+from helpers import preprocess_and_append_csv, prepare_future_dates, write_predictions, get_quarter_end_date
+import argparse
+from datetime import datetime
+import os
+import python_logging_framework as plog
+import logging
+from config import config
+from security import (
+    validate_file_path,
+    validate_directory_path,
+    ALLOWED_CSV_EXTENSIONS,
+    ALLOWED_EXCEL_EXTENSIONS
+)
+
+# Get the directory where this script is located
+SCRIPT_DIR = os.path.dirname(os.path.abspath(__file__))
+
+# Set up command-line argument parsing
+parser = argparse.ArgumentParser(description='Expense Predictor')
+parser.add_argument('--future_date', type=str, help='Future date for prediction (e.g., 31/12/2025)')
+parser.add_argument('--excel_dir', type=str, default='.', help='Directory where the Excel file is located')
+parser.add_argument('--excel_file', type=str, help='Name of the Excel file containing additional data')
+parser.add_argument('--data_file', type=str, default='trandata.csv', help='Path to the CSV file containing transaction data')
+parser.add_argument('--log_dir', type=str, default='logs', help='Directory where log files will be saved')
+parser.add_argument('--output_dir', type=str, default='.', help='Directory where prediction files will be saved')
+parser.add_argument('--skip_confirmation', action='store_true', help='Skip confirmation prompts for overwriting files (useful for automation)')
+parser.add_argument('--log-level', type=str, default=None, choices=['DEBUG','INFO','WARNING','ERROR','CRITICAL'], help='Logging level (overrides env and config)')
+args = parser.parse_args()
+
+# Validate and create log directory with security checks
+try:
+    log_dir_path_str = os.path.join(SCRIPT_DIR, args.log_dir) if not os.path.isabs(args.log_dir) else args.log_dir
+    log_dir_path_obj = validate_directory_path(log_dir_path_str, create_if_missing=True)
+    log_dir_path = str(log_dir_path_obj)
+except (ValueError, FileNotFoundError) as e:
+    print(f"Error: Invalid log directory path: {e}")
+    exit(1)
+
+# Determine log level string by priority: CLI arg -> env var -> config -> default
+env_log = os.getenv('EXPENSE_PREDICTOR_LOG_LEVEL')
+config_log = None
+try:
+    config_log = config.get('logging', {}).get('level')
+except Exception:
+    config_log = None
+
+if args.log_level:
+    log_level_str = args.log_level
+elif env_log:
+    log_level_str = env_log
+elif config_log:
+    log_level_str = config_log
+else:
+    log_level_str = 'INFO'
+
+# Normalize and validate
+accepted = ['DEBUG', 'INFO', 'WARNING', 'ERROR', 'CRITICAL']
+if not isinstance(log_level_str, str) or log_level_str.upper() not in accepted:
+    logging.warning(f"Invalid log level '{log_level_str}', defaulting to INFO")
+    log_level_str = 'INFO'
+else:
+    log_level_str = log_level_str.upper()
+
+# Convert to numeric level
+log_level = getattr(logging, log_level_str, logging.INFO)
+
+logger = plog.initialise_logger(
+    script_name='model_runner.py',
+    log_dir=log_dir_path,
+    log_level=log_level
+)
+
+# Log startup chosen level
+plog.log_info(logger, f"Log level set to: {log_level_str}")
+
+if args.future_date:
+    try:
+        future_date = datetime.strptime(args.future_date, '%d/%m/%Y').strftime('%Y-%m-%d')
+        future_date_for_function = datetime.strptime(args.future_date, '%d/%m/%Y').strftime('%d-%m-%Y')
+    except ValueError:
+        plog.log_error(logger, "Incorrect date format, should be DD/MM/YYYY")
+        raise
+else:
+    current_date = datetime.now()
+    future_date = get_quarter_end_date(current_date).strftime('%Y-%m-%d')
+    future_date_for_function = get_quarter_end_date(current_date).strftime('%d-%m-%Y')
+
+    try:
+        excel_dir_path = validate_directory_path(excel_dir, must_exist=True, logger=logger)
+        excel_file_str = os.path.join(str(excel_dir_path), excel_file)
+        excel_file_path = validate_file_path(
+            excel_file_str,
+            allowed_extensions=ALLOWED_EXCEL_EXTENSIONS,
+            must_exist=True,
+            logger=logger
+        )
+        return str(excel_file_path)
+    except (ValueError, FileNotFoundError) as e:
+        plog.log_error(logger, f"Invalid Excel file path: {e}")
+        raise
+
+
+def get_data_file_path(data_file, logger):
+    """
+    Validate and get data file path.
+
+    Args:
+        data_file: Path to CSV data file.
+        logger: Logger instance.
+
+    Returns:
+        str: Validated data file path.
+    """
+    try:
+        if os.path.isabs(data_file):
+            data_file_str = data_file
+        else:
+            data_file_str = os.path.join(SCRIPT_DIR, data_file)
+
+        data_file_path = validate_file_path(
+            data_file_str,
+            allowed_extensions=ALLOWED_CSV_EXTENSIONS,
+            must_exist=True,
+            logger=logger
+        )
+        return str(data_file_path)
+    except (ValueError, FileNotFoundError) as e:
+        plog.log_error(logger, f"Invalid data file path: {e}")
+        raise
+
+
+def train_and_evaluate_models(X_train, X_test, y_train, y_test, X, y, future_date_for_function, output_dir, skip_confirmation, logger):
+    """
+    Train and evaluate all ML models, then generate predictions.
+
+    Args:
+        X_train: Training features.
+        X_test: Test features.
+        y_train: Training labels.
+        y_test: Test labels.
+        X: Full dataset features.
+        y: Full dataset labels.
+        future_date_for_function: Future date for predictions.
+        output_dir: Directory to save predictions.
+        skip_confirmation: Whether to skip file overwrite confirmations.
+        logger: Logger instance.
+    """
+    TRANSACTION_AMOUNT_LABEL = 'Tran Amt'
+
+    # Dictionary of models to train and evaluate.
+    models = {
+        "Linear Regression": LinearRegression(),
+        "Decision Tree": DecisionTreeRegressor(
+            max_depth=config['decision_tree']['max_depth'],
+            min_samples_split=config['decision_tree']['min_samples_split'],
+            min_samples_leaf=config['decision_tree']['min_samples_leaf'],
+            ccp_alpha=config['decision_tree']['ccp_alpha'],
+            random_state=config['decision_tree']['random_state']
+        ),
+        "Random Forest": RandomForestRegressor(
+            n_estimators=config['random_forest']['n_estimators'],
+            max_depth=config['random_forest']['max_depth'],
+            min_samples_split=config['random_forest']['min_samples_split'],
+            min_samples_leaf=config['random_forest']['min_samples_leaf'],
+            max_features=config['random_forest']['max_features'],
+            ccp_alpha=config['random_forest']['ccp_alpha'],
+            random_state=config['random_forest']['random_state']
+        ),
+        "Gradient Boosting": GradientBoostingRegressor(
+            n_estimators=config['gradient_boosting']['n_estimators'],
+            learning_rate=config['gradient_boosting']['learning_rate'],
+            max_depth=config['gradient_boosting']['max_depth'],
+            min_samples_split=config['gradient_boosting']['min_samples_split'],
+            min_samples_leaf=config['gradient_boosting']['min_samples_leaf'],
+            max_features=config['gradient_boosting']['max_features'],
+            random_state=config['gradient_boosting']['random_state']
+        ),
+    }
+
+    # Train, evaluate, and predict for each model
+    for model_name, model in models.items():
+        plog.log_info(logger, f"--- {model_name} ---")
+
+        # Fit the model on training data
+        model.fit(X_train, y_train)
+
+        # Predict on both training and test sets
+        y_train_pred = model.predict(X_train)
+        y_test_pred = model.predict(X_test)
+
+        # Calculate and log metrics
+        train_rmse = np.sqrt(mean_squared_error(y_train, y_train_pred))
+        train_mae = mean_absolute_error(y_train, y_train_pred)
+        train_r2 = r2_score(y_train, y_train_pred)
+
+        test_rmse = np.sqrt(mean_squared_error(y_test, y_test_pred))
+        test_mae = mean_absolute_error(y_test, y_test_pred)
+        test_r2 = r2_score(y_test, y_test_pred)
+
+        plog.log_info(logger, "Training Set Performance:")
+        plog.log_info(logger, f"  RMSE: {train_rmse:.2f}")
+        plog.log_info(logger, f"  MAE: {train_mae:.2f}")
+        plog.log_info(logger, f"  R-squared: {train_r2:.4f}")
+
+        plog.log_info(logger, "Test Set Performance:")
+        plog.log_info(logger, f"  RMSE: {test_rmse:.2f}")
+        plog.log_info(logger, f"  MAE: {test_mae:.2f}")
+        plog.log_info(logger, f"  R-squared: {test_r2:.4f}")
+
+        # Retrain on full dataset and make predictions
+        plog.log_info(logger, f"Retraining {model_name} on full dataset for production predictions")
+        model.fit(X, y)
+
+        future_df, future_dates = prepare_future_dates(future_date_for_function)
+        future_df = future_df.reindex(columns=X_train.columns, fill_value=0)
+        y_predict = model.predict(future_df)
+        y_predict = np.round(y_predict, 2)
+
+        # Save predictions
+        predicted_df = pd.DataFrame({'Date': future_dates, f'Predicted {TRANSACTION_AMOUNT_LABEL}': y_predict})
+        output_filename = f'future_predictions_{model_name.replace(" ", "_").lower()}.csv'
+        output_path = os.path.join(output_dir, output_filename)
+        write_predictions(predicted_df, output_path, logger=logger, skip_confirmation=skip_confirmation)
+
+
+def main(args=None):
+    """
+    Main entry point for the expense predictor CLI.
+
+    Args:
+        args: Optional list of command-line arguments. If None, uses sys.argv.
+
+    Returns:
+        int: Exit code (0 for success, 1 for error).
+    """
+    # Parse arguments
+    parsed_args = parse_args(args)
+
+    # Validate and create log directory with security checks
+    try:
+        log_dir_path_str = os.path.join(SCRIPT_DIR, parsed_args.log_dir) if not os.path.isabs(parsed_args.log_dir) else parsed_args.log_dir
+        log_dir_path_obj = validate_directory_path(log_dir_path_str, create_if_missing=True)
+        log_dir_path = str(log_dir_path_obj)
+    except (ValueError, FileNotFoundError) as e:
+        print(f"Error: Invalid log directory path: {e}")
+        return 1
+
+    logger = plog.initialise_logger(
+        script_name='model_runner.py',
+        log_dir=log_dir_path,
+        log_level=logging.INFO
+    )
+
+    # Get future date for predictions
+    future_date_for_function = get_future_date(parsed_args.future_date, logger)
+
+    # Get Excel file path (if provided)
+    excel_path = get_excel_path(parsed_args.excel_dir, parsed_args.excel_file, logger)
+
+    # Get and validate data file path
+    file_path = get_data_file_path(parsed_args.data_file, logger)
+
+    # Preprocess data
+    X, y, _ = preprocess_and_append_csv(file_path, excel_path=excel_path, logger=logger)
+
+    # Split data into training and test sets
+    test_size = config['model_evaluation']['test_size']
+    random_state = config['model_evaluation']['random_state']
+    X_train, X_test, y_train, y_test = train_test_split(X, y, test_size=test_size, shuffle=False, random_state=random_state)
+
+    plog.log_info(logger, f"Data split: {len(X_train)} training samples, {len(X_test)} test samples")
+
+    # Validate and create output directory
+    try:
+        if os.path.isabs(parsed_args.output_dir):
+            output_dir_str = parsed_args.output_dir
+        else:
+            output_dir_str = os.path.join(SCRIPT_DIR, parsed_args.output_dir)
+
+        output_dir_path = validate_directory_path(
+            output_dir_str,
+            create_if_missing=True,
+            logger=logger
+        )
+        output_dir = str(output_dir_path)
+    except (ValueError, FileNotFoundError) as e:
+        plog.log_error(logger, f"Invalid output directory path: {e}")
+        raise
+
+    # Train and evaluate all models
+    train_and_evaluate_models(
+        X_train, X_test, y_train, y_test, X, y,
+        future_date_for_function, output_dir,
+        parsed_args.skip_confirmation, logger
+    )
+
+    return 0
+
+
+if __name__ == '__main__':
+    exit(main())