import pandas as pd
from datetime import datetime, timedelta

# Define constants
TRANSACTION_AMOUNT_LABEL = 'Tran Amt'
DAY_OF_WEEK = 'Day of the Week'

# Function to get the end date of the current quarter
def get_quarter_end_date(current_date):
    quarter = (current_date.month - 1) // 3 + 1
    return datetime(current_date.year, 3 * quarter, 1) + pd.DateOffset(months=1) - pd.DateOffset(days=1)

# Function to preprocess input data
def preprocess_data(file_path):
    df = pd.read_csv(file_path)

    # Check if TRANSACTION_AMOUNT_LABEL column is numeric
    if not pd.to_numeric(df[TRANSACTION_AMOUNT_LABEL], errors='coerce').notnull().all():
        raise ValueError(f"The '{TRANSACTION_AMOUNT_LABEL}' column contains non-numeric values. Please check the data.")

    # Convert TRANSACTION_AMOUNT_LABEL column to numeric type
    df[TRANSACTION_AMOUNT_LABEL] = pd.to_numeric(df[TRANSACTION_AMOUNT_LABEL])

    # Drop rows with empty dates
    df = df.dropna(subset=['Date'])

    # Convert 'Date' column to datetime format with dayfirst=True for dd/mm/yyyy format
    df['Date'] = pd.to_datetime(df['Date'], dayfirst=True, errors='coerce')

    # Drop rows with invalid dates
    df = df.dropna(subset=['Date'])

    # Remove duplicate dates, keeping only the last instance
    df = df.drop_duplicates(subset=['Date'], keep='last')

    # Set end date to the previous day of the execution date
    end_date = datetime.now() - timedelta(days=1)
    end_date = end_date.replace(hour=0, minute=0, second=0, microsecond=0)  # Ensure end_date is set to the beginning of the day

    # Ensure start date is not NaT
    start_date = df['Date'].min()
    if pd.isna(start_date) or pd.isna(end_date):
        raise ValueError("Invalid start or end date found. Please check the data.")

    # Create a complete date range from the minimum date to the end date (previous day)
    complete_date_range = pd.date_range(start=start_date, end=end_date)

    # Reindex the dataframe to include all dates and fill missing TRANSACTION_AMOUNT_LABEL with 0
    df = df.set_index('Date').reindex(complete_date_range).fillna({TRANSACTION_AMOUNT_LABEL: 0}).reset_index()
    df.rename(columns={'index': 'Date'}, inplace=True)

    # Derive 'Day of the Week' from the 'Date' column
    df[DAY_OF_WEEK] = df['Date'].dt.day_name()

    # Add 'Month' and 'Day of the Month' columns
    df['Month'] = df['Date'].dt.month
    df['Day of the Month'] = df['Date'].dt.day

    # Create dummy variables for 'Day of the Week' in the existing data
    df = pd.get_dummies(df, columns=[DAY_OF_WEEK], drop_first=True)

    # Prepare x_train and y_train using the historical data
    x_train = df.drop(['Date', TRANSACTION_AMOUNT_LABEL], axis=1)
    y_train = df[TRANSACTION_AMOUNT_LABEL]

    return x_train, y_train, df

<<<<<<< HEAD
def prepare_future_dates(future_date=None):
    # Set start_date to the beginning of today
    start_date = datetime.now().replace(hour=0, minute=0, second=0, microsecond=0)  
    
    if future_date is None:
        end_date = get_quarter_end_date(start_date)
    else:
        end_date = datetime.strptime(future_date, "%Y-%m-%d")
        if end_date <= start_date:
            raise ValueError("Future date must be in the future.")
=======
# Function to preprocess input data and optionally append data from an Excel file
def preprocess_and_append_csv(file_path, excel_path=None):
    # Load the existing data
    df = pd.read_csv(file_path)

    if excel_path:
        # If the file is .xls, use xlrd; if .xlsx, use openpyxl
        engine = 'xlrd' if excel_path.endswith('.xls') else 'openpyxl'
        
        # Verify sheet names and read the correct sheet
        sheet_names = pd.ExcelFile(excel_path, engine=engine).sheet_names
        print(f"Available sheets: {sheet_names}")
        
        # Read the first sheet and skip rows to start reading from the correct row
        excel_data = pd.read_excel(excel_path, sheet_name=sheet_names[0], engine=engine, skiprows=12)
        
        # Rename columns to ensure no leading/trailing spaces
        excel_data.columns = excel_data.columns.str.strip()

        # Display the columns to check for correct naming
        print(f"Columns in the sheet: {excel_data.columns}")

        # Parse dates with dayfirst=True for dd/mm/yyyy format
        if 'Value Date' in excel_data.columns:
            excel_data['Value Date'] = pd.to_datetime(excel_data['Value Date'], dayfirst=True, errors='coerce')

        # Skip rows with blank dates
        excel_data = excel_data.dropna(subset=['Value Date'])
        
        # Calculate daily expenses
        excel_data['expense'] = excel_data['Withdrawal Amount (INR )'].fillna(0) * -1 + excel_data['Deposit Amount (INR )'].fillna(0)
        daily_expenses = excel_data.groupby('Value Date')['expense'].sum().reset_index()
        daily_expenses.columns = ['Date', 'expense']
        
        # Rename 'expense' column to TRANSACTION_AMOUNT_LABEL for consistency
        daily_expenses.rename(columns={'expense': TRANSACTION_AMOUNT_LABEL}, inplace=True)
        
        # Append daily expenses to the existing data
        df = pd.concat([df, daily_expenses], ignore_index=True)

    # Drop rows with empty dates
    df = df.dropna(subset=['Date'])

    # Parse dates with dayfirst=True for dd/mm/yyyy format
    df['Date'] = pd.to_datetime(df['Date'], dayfirst=True, errors='coerce')

    # Remove duplicates from the combined dataset
    df = df.drop_duplicates(subset=['Date'], keep='last')
    
    # Sort data by date
    df = df.sort_values(by='Date').reset_index(drop=True)
    
    # Create a complete date range from the minimum date to the end date (previous day)
    start_date = df['Date'].min()
    end_date = datetime.now() - timedelta(days=1)
    complete_date_range = pd.date_range(start=start_date, end=end_date)

    # Reindex the dataframe to include all dates and fill missing TRANSACTION_AMOUNT_LABEL with 0
    df = df.set_index('Date').reindex(complete_date_range).fillna({TRANSACTION_AMOUNT_LABEL: 0}).reset_index()
    df.rename(columns={'index': 'Date'}, inplace=True)
    
    # Save the combined data back to the CSV file
    df.to_csv(file_path, index=False)

    return preprocess_data(file_path)

# Function to prepare future dates
def prepare_future_dates():
    start_date = datetime.now().replace(hour=0, minute=0, second=0, microsecond=0)  # Set start_date to the beginning of today
    end_of_quarter = get_quarter_end_date(start_date)
>>>>>>> 36e0b269

    # Create a date range for future predictions
    future_dates = pd.date_range(start=start_date, end=end_date)

    # Create a DataFrame for future dates
    future_df = pd.DataFrame({'Date': future_dates})

    # Add 'Day of the Week', 'Month', and 'Day of the Month' columns
    future_df[DAY_OF_WEEK] = future_df['Date'].dt.day_name()
    future_df['Month'] = future_df['Date'].dt.month
    future_df['Day of the Month'] = future_df['Date'].dt.day

    # Convert 'Day of the Week' to categorical for consistency with training data
    future_df[DAY_OF_WEEK] = future_df[DAY_OF_WEEK].astype('category')

    # Create dummy variables for 'Day of the Week' in the future data
    future_df = pd.get_dummies(future_df, columns=[DAY_OF_WEEK], drop_first=True)

    return future_df, future_dates

# Function to write predictions to CSV
def write_predictions(predicted_df, output_path):
    # Save the future predictions to a CSV file
    predicted_df.to_csv(output_path, index=False)
    print(f"Predictions saved to {output_path}")<|MERGE_RESOLUTION|>--- conflicted
+++ resolved
@@ -65,7 +65,6 @@
 
     return x_train, y_train, df
 
-<<<<<<< HEAD
 def prepare_future_dates(future_date=None):
     # Set start_date to the beginning of today
     start_date = datetime.now().replace(hour=0, minute=0, second=0, microsecond=0)  
@@ -73,10 +72,10 @@
     if future_date is None:
         end_date = get_quarter_end_date(start_date)
     else:
-        end_date = datetime.strptime(future_date, "%Y-%m-%d")
+        end_date = datetime.strptime(future_date, "%d-%m-%Y")
         if end_date <= start_date:
             raise ValueError("Future date must be in the future.")
-=======
+
 # Function to preprocess input data and optionally append data from an Excel file
 def preprocess_and_append_csv(file_path, excel_path=None):
     # Load the existing data
@@ -143,12 +142,6 @@
 
     return preprocess_data(file_path)
 
-# Function to prepare future dates
-def prepare_future_dates():
-    start_date = datetime.now().replace(hour=0, minute=0, second=0, microsecond=0)  # Set start_date to the beginning of today
-    end_of_quarter = get_quarter_end_date(start_date)
->>>>>>> 36e0b269
-
     # Create a date range for future predictions
     future_dates = pd.date_range(start=start_date, end=end_date)
 
