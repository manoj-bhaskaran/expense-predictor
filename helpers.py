from datetime import datetime, timedelta
import pandas as pd

<<<<<<< HEAD
# Define constants
TRANSACTION_AMOUNT_LABEL = 'Tran Amt'
=======
# Define a constant for 'Day of the Week'
DAY_OF_WEEK = 'Day of the Week'
>>>>>>> 9e922f87

# Function to get the end date of the current quarter
def get_quarter_end_date(current_date):
    quarter = (current_date.month - 1) // 3 + 1
    return datetime(current_date.year, 3 * quarter, 1) + pd.DateOffset(months=1) - pd.DateOffset(days=1)

# Function to preprocess input data
def preprocess_data(file_path):
    df = pd.read_csv(file_path)

    # Check if TRANSACTION_AMOUNT_LABEL column is numeric
    if not pd.to_numeric(df[TRANSACTION_AMOUNT_LABEL], errors='coerce').notnull().all():
        raise ValueError(f"The '{TRANSACTION_AMOUNT_LABEL}' column contains non-numeric values. Please check the data.")

    # Convert TRANSACTION_AMOUNT_LABEL column to numeric type
    df[TRANSACTION_AMOUNT_LABEL] = pd.to_numeric(df[TRANSACTION_AMOUNT_LABEL])

    # Convert 'Date' column to datetime format
    df['Date'] = pd.to_datetime(df['Date'], format='%d-%m-%Y')

    # Set end date to the previous day of the execution date
    end_date = datetime.now() - timedelta(days=1)
    end_date = end_date.replace(hour=0, minute=0, second=0, microsecond=0)  # Ensure end_date is set to the beginning of the day

    # Create a complete date range from the minimum date to the end date (previous day)
    complete_date_range = pd.date_range(start=df['Date'].min(), end=end_date)

    # Reindex the dataframe to include all dates and fill missing TRANSACTION_AMOUNT_LABEL with 0
    df = df.set_index('Date').reindex(complete_date_range).fillna({TRANSACTION_AMOUNT_LABEL: 0}).reset_index()
    df.rename(columns={'index': 'Date'}, inplace=True)

    # Derive 'Day of the Week' from the 'Date' column
    df[DAY_OF_WEEK] = df['Date'].dt.day_name()

    # Add 'Month' and 'Day of the Month' columns
    df['Month'] = df['Date'].dt.month
    df['Day of the Month'] = df['Date'].dt.day

    # Create dummy variables for 'Day of the Week' in the existing data
    df = pd.get_dummies(df, columns=[DAY_OF_WEEK], drop_first=True)

    # Prepare x_train and y_train using the historical data
    x_train = df.drop(['Date', TRANSACTION_AMOUNT_LABEL], axis=1)
    y_train = df[TRANSACTION_AMOUNT_LABEL]

    return x_train, y_train, df

# Function to prepare future dates
def prepare_future_dates():
    start_date = datetime.now().replace(hour=0, minute=0, second=0, microsecond=0)  # Set start_date to the beginning of today
    end_of_quarter = get_quarter_end_date(start_date)

    # Create a date range for future predictions
    future_dates = pd.date_range(start=start_date, end=end_of_quarter)

    # Create a DataFrame for future dates
    future_df = pd.DataFrame({'Date': future_dates})

    # Add 'Day of the Week', 'Month', and 'Day of the Month' columns
    future_df[DAY_OF_WEEK] = future_df['Date'].dt.day_name()
    future_df['Month'] = future_df['Date'].dt.month
    future_df['Day of the Month'] = future_df['Date'].dt.day

    # Convert 'Day of the Week' to categorical for consistency with training data
    future_df[DAY_OF_WEEK] = future_df[DAY_OF_WEEK].astype('category')

    # Create dummy variables for 'Day of the Week' in the future data
    future_df = pd.get_dummies(future_df, columns=[DAY_OF_WEEK], drop_first=True)

    return future_df, future_dates

# Function to write predictions to CSV
def write_predictions(predicted_df, output_path):
    # Save the future predictions to a CSV file
    predicted_df.to_csv(output_path, index=False)
    print(f"Predictions saved to {output_path}")<|MERGE_RESOLUTION|>--- conflicted
+++ resolved
@@ -1,13 +1,10 @@
 from datetime import datetime, timedelta
 import pandas as pd
 
-<<<<<<< HEAD
 # Define constants
 TRANSACTION_AMOUNT_LABEL = 'Tran Amt'
-=======
 # Define a constant for 'Day of the Week'
 DAY_OF_WEEK = 'Day of the Week'
->>>>>>> 9e922f87
 
 # Function to get the end date of the current quarter
 def get_quarter_end_date(current_date):
